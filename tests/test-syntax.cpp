--- conflicted
+++ resolved
@@ -486,15 +486,6 @@
         "",
         render("{% if 1 %}{% elif 1 %}{% else %}{% endif %}", {}, {}));
 
-<<<<<<< HEAD
-    // EXPECT_THAT([]() { render(R"({{ 'a' + None }})", {}, {}); }, testing::Throws<std::runtime_error>());
-    // EXPECT_THAT([]() { render(R"({{ None + 'b' }})", {}, {}); }, testing::Throws<std::runtime_error>());
-    // EXPECT_THAT([]() { render(R"({{ 'a' in None }})", {}, {}); }, testing::Throws<std::runtime_error>());
-    EXPECT_EQ(
-        "False,True,False",
-        render(R"({{ None in [] }},{{ None == None }},{{ None != None }})", {}, {}));
-=======
->>>>>>> 30a1000d
 
     if (!getenv("USE_JINJA2")) {
         // TODO: capture stderr from jinja2 and test these.

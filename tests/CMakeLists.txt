# Copyright 2024 Google LLC
#
# Use of this source code is governed by an MIT-style
# license that can be found in the LICENSE file or at
# https://opensource.org/licenses/MIT.
#
# SPDX-License-Identifier: MIT

add_executable(test-syntax test-syntax.cpp)
target_compile_features(test-syntax PUBLIC cxx_std_17)
if (CMAKE_SYSTEM_NAME STREQUAL "Windows" AND CMAKE_SYSTEM_PROCESSOR STREQUAL "arm64")
    target_compile_definitions(test-syntax PUBLIC _CRT_SECURE_NO_WARNINGS)
    target_compile_options(gtest PRIVATE -Wno-language-extension-token)
endif()
target_link_libraries(test-syntax PRIVATE
    nlohmann_json::nlohmann_json
    gtest_main
    gmock
)

add_executable(test-polyfills test-polyfills.cpp)
target_compile_features(test-polyfills PUBLIC cxx_std_17)
if (CMAKE_SYSTEM_NAME STREQUAL "Windows" AND CMAKE_SYSTEM_PROCESSOR STREQUAL "arm64")
    target_compile_definitions(test-polyfills PUBLIC _CRT_SECURE_NO_WARNINGS)
    target_compile_options(gtest PRIVATE -Wno-language-extension-token)
endif()
target_link_libraries(test-polyfills PRIVATE
    nlohmann_json::nlohmann_json
    gtest_main
    gmock
)
if (NOT CMAKE_CROSSCOMPILING)
    gtest_discover_tests(test-syntax)
    add_test(NAME test-polyfills COMMAND test-polyfills)
    set_tests_properties(test-polyfills PROPERTIES WORKING_DIRECTORY ${CMAKE_BINARY_DIR})
endif()

add_executable(test-capabilities test-capabilities.cpp)
target_compile_features(test-capabilities PUBLIC cxx_std_17)
if (CMAKE_SYSTEM_NAME STREQUAL "Windows" AND CMAKE_SYSTEM_PROCESSOR STREQUAL "arm64")
    target_compile_definitions(test-capabilities PUBLIC _CRT_SECURE_NO_WARNINGS)
    target_compile_options(gtest PRIVATE -Wno-language-extension-token)
endif()
target_link_libraries(test-capabilities PRIVATE
    nlohmann_json::nlohmann_json
    gtest_main
    gmock
)
add_test(NAME test-capabilities COMMAND test-capabilities)
set_tests_properties(test-capabilities PROPERTIES WORKING_DIRECTORY ${CMAKE_BINARY_DIR})

add_test(NAME test-syntax-jinja2 COMMAND test-syntax)
set_tests_properties(test-syntax-jinja2 PROPERTIES ENVIRONMENT "USE_JINJA2=1;PYTHON_EXECUTABLE=${Python_EXECUTABLE};PYTHONPATH=${CMAKE_SOURCE_DIR}")


add_executable(test-supported-template test-supported-template.cpp)
target_compile_features(test-supported-template PUBLIC cxx_std_17)
if (CMAKE_SYSTEM_NAME STREQUAL "Windows" AND CMAKE_SYSTEM_PROCESSOR STREQUAL "arm64")
    target_compile_definitions(test-supported-template PUBLIC _CRT_SECURE_NO_WARNINGS)
endif()
target_link_libraries(test-supported-template PRIVATE nlohmann_json::nlohmann_json)

# https://huggingface.co/models?other=conversational
# https://huggingface.co/spaces/open-llm-leaderboard/open_llm_leaderboard#/?types=fine-tuned%2Cchat

set(MODEL_IDS
    # List of model IDs to test the chat template of.
    # For each of them, the tokenizer_config.json file will be fetched, and the template
    # will be used to render each of the (relevant) test contexts into a golden file with
    # the official Python jinja2 library. Then a test case will be created to run the C++
    # minja implementation on the same template and context, and compare the output with the golden.
    #
    # For Gated models, you'll need to run `huggingface-cli login` (and be granted access) to download their template.

    abacusai/Fewshot-Metamath-OrcaVicuna-Mistral
    ai21labs/AI21-Jamba-1.5-Large        # https://github.com/google/minja/issues/8
    allenai/Llama-3.1-Tulu-3-405B
    allenai/Llama-3.1-Tulu-3-405B-SFT
    allenai/Llama-3.1-Tulu-3-8B
    Almawave/Velvet-14B
    arcee-ai/Virtuoso-Lite
    arcee-ai/Virtuoso-Medium-v2
    arcee-ai/Virtuoso-Small-v2
    AtlaAI/Selene-1-Mini-Llama-3.1-8B
    avemio/GRAG-NEMO-12B-ORPO-HESSIAN-AI
    BEE-spoke-data/tFINE-900m-instruct-orpo
    bespokelabs/Bespoke-Stratos-7B
    bfuzzy1/acheron-m1a-llama
    bofenghuang/vigogne-2-70b-chat
    bytedance-research/UI-TARS-72B-DPO
    bytedance-research/UI-TARS-7B-DPO
    bytedance-research/UI-TARS-7B-SFT
    carsenk/phi3.5_mini_exp_825_uncensored
    CohereForAI/aya-expanse-8b
    CohereForAI/c4ai-command-r-plus # Gated
    cyberagent/DeepSeek-R1-Distill-Qwen-14B-Japanese
    cyberagent/DeepSeek-R1-Distill-Qwen-32B-Japanese
    databricks/dbrx-instruct # Gated
    DavieLion/Llama-3.2-1B-SPIN-iter3
    deepseek-ai/deepseek-coder-33b-instruct
    deepseek-ai/deepseek-coder-6.7b-instruct
    deepseek-ai/deepseek-coder-7b-instruct-v1.5
    deepseek-ai/DeepSeek-Coder-V2-Instruct
    deepseek-ai/DeepSeek-Coder-V2-Lite-Base
    deepseek-ai/DeepSeek-Coder-V2-Lite-Instruct
    deepseek-ai/deepseek-llm-67b-chat
    deepseek-ai/deepseek-llm-7b-chat
    deepseek-ai/DeepSeek-R1
    deepseek-ai/DeepSeek-R1-Distill-Llama-70B
    deepseek-ai/DeepSeek-R1-Distill-Llama-8B
    deepseek-ai/DeepSeek-R1-Distill-Qwen-1.5B
    deepseek-ai/DeepSeek-R1-Distill-Qwen-14B
    deepseek-ai/DeepSeek-R1-Distill-Qwen-32B
    deepseek-ai/DeepSeek-R1-Distill-Qwen-7B
    deepseek-ai/DeepSeek-R1-Zero
    deepseek-ai/DeepSeek-V2-Lite
    deepseek-ai/DeepSeek-V3
    Delta-Vector/Rei-12B
    dicta-il/dictalm2.0-instruct
    ehristoforu/Falcon3-8B-Franken-Basestruct
    EpistemeAI/Mistral-Nemo-Instruct-12B-Philosophy-Math
    fireworks-ai/llama-3-firefunction-v2 # https://github.com/google/minja/issues/7
    FlofloB/83k_continued_pretraining_Qwen2.5-0.5B-Instruct_Unsloth_merged_16bit
    FlofloB/test_continued_pretraining_Phi-3-mini-4k-instruct_Unsloth_merged_16bit
    godlikehhd/alpaca_data_sampled_ifd_new_5200
    godlikehhd/alpaca_data_score_max_0.7_2600
    google/gemma-2-27b-it
    google/gemma-2-2b-it
    google/gemma-2-2b-it # Gated
    google/gemma-2-2b-jpn-it
    google/gemma-7b-it # Gated
    BEE-spoke-data/tFINE-900m-instruct-orpo
    MiniMaxAI/MiniMax-Text-01
    bytedance-research/UI-TARS-72B-DPO
    bytedance-research/UI-TARS-7B-DPO
    bytedance-research/UI-TARS-7B-SFT
    carsenk/phi3.5_mini_exp_825_uncensored
    CohereForAI/aya-expanse-8b
    CohereForAI/c4ai-command-r-plus
    cyberagent/DeepSeek-R1-Distill-Qwen-14B-Japanese
    cyberagent/DeepSeek-R1-Distill-Qwen-32B-Japanese
    databricks/dbrx-instruct
    DavieLion/Llama-3.2-1B-SPIN-iter3
    deepseek-ai/deepseek-coder-33b-instruct
    deepseek-ai/deepseek-coder-6.7b-instruct
    deepseek-ai/deepseek-coder-7b-instruct-v1.5
    deepseek-ai/DeepSeek-Coder-V2-Instruct
    deepseek-ai/DeepSeek-Coder-V2-Lite-Base
    deepseek-ai/DeepSeek-Coder-V2-Lite-Instruct
    deepseek-ai/deepseek-llm-67b-chat
    deepseek-ai/deepseek-llm-7b-chat
    deepseek-ai/DeepSeek-R1
    deepseek-ai/DeepSeek-R1-Distill-Llama-70B
    deepseek-ai/DeepSeek-R1-Distill-Llama-8B
    deepseek-ai/DeepSeek-R1-Distill-Qwen-1.5B
    deepseek-ai/DeepSeek-R1-Distill-Qwen-14B
    deepseek-ai/DeepSeek-R1-Distill-Qwen-32B
    deepseek-ai/DeepSeek-R1-Distill-Qwen-7B
    deepseek-ai/DeepSeek-R1-Zero
    deepseek-ai/DeepSeek-V2-Lite
    deepseek-ai/DeepSeek-V3
    Delta-Vector/Rei-12B
    dicta-il/dictalm2.0-instruct
    ehristoforu/Falcon3-8B-Franken-Basestruct
    EpistemeAI/Mistral-Nemo-Instruct-12B-Philosophy-Math
    fireworks-ai/llama-3-firefunction-v2 # https://github.com/google/minja/issues/7
    FlofloB/83k_continued_pretraining_Qwen2.5-0.5B-Instruct_Unsloth_merged_16bit
    FlofloB/test_continued_pretraining_Phi-3-mini-4k-instruct_Unsloth_merged_16bit
    godlikehhd/alpaca_data_sampled_ifd_new_5200
    godlikehhd/alpaca_data_score_max_0.7_2600
    google/gemma-2-27b-it
    google/gemma-2-2b-it
    google/gemma-2-2b-jpn-it
    google/gemma-7b-it
    HelpingAI/HAI-SER
    HuggingFaceTB/SmolLM2-1.7B-Instruct
    HuggingFaceTB/SmolLM2-135M-Instruct
    HuggingFaceTB/SmolLM2-360M-Instruct
    HuggingFaceTB/SmolVLM-256M-Instruct
    HuggingFaceTB/SmolVLM-500M-Instruct
    HuggingFaceTB/SmolVLM-Instruct
    huihui-ai/DeepSeek-R1-Distill-Llama-70B-abliterated
    huihui-ai/DeepSeek-R1-Distill-Llama-8B-abliterated
    huihui-ai/DeepSeek-R1-Distill-Qwen-14B-abliterated-v2
    huihui-ai/DeepSeek-R1-Distill-Qwen-32B-abliterated
    huihui-ai/DeepSeek-R1-Distill-Qwen-7B-abliterated-v2
    huihui-ai/Qwen2.5-14B-Instruct-1M-abliterated
    ibm-granite/granite-3.1-8b-instruct
    Ihor/Text2Graph-R1-Qwen2.5-0.5b
    indischepartij/MiniCPM-3B-OpenHermes-2.5-v2
    Infinigence/Megrez-3B-Instruct
    inflatebot/MN-12B-Mag-Mell-R1
    INSAIT-Institute/BgGPT-Gemma-2-27B-IT-v1.0
    jinaai/ReaderLM-v2
    Josephgflowers/TinyLlama_v1.1_math_code-world-test-1
    kms7530/chemeng_qwen-math-7b_24_1_100_1_nonmath
    knifeayumu/Cydonia-v1.3-Magnum-v4-22B
    langgptai/qwen1.5-7b-chat-sa-v0.1
    LatitudeGames/Wayfarer-12B
    LGAI-EXAONE/EXAONE-3.5-2.4B-Instruct
    LGAI-EXAONE/EXAONE-3.5-7.8B-Instruct
    lightblue/DeepSeek-R1-Distill-Qwen-7B-Japanese
    Magpie-Align/Llama-3-8B-Magpie-Align-v0.1
    Magpie-Align/Llama-3.1-8B-Magpie-Align-v0.1
    mattshumer/Reflection-Llama-3.1-70B
<<<<<<< HEAD
    MaziyarPanahi/calme-3.2-instruct-78b
    meetkai/functionary-medium-v3.1      # jinja2 expectation is computed w/ wrong escapes
=======
    meetkai/functionary-medium-v3.1
>>>>>>> 7eb5202c
    meetkai/functionary-medium-v3.2
    meta-llama/Llama-2-7b-chat-hf
    meta-llama/Llama-2-7b-chat-hf # Gated
    meta-llama/Llama-3.1-8B-Instruct
    meta-llama/Llama-3.1-8B-Instruct # Gated
    meta-llama/Llama-3.2-11B-Vision-Instruct
    meta-llama/Llama-3.2-1B-Instruct
    meta-llama/Llama-3.2-3B-Instruct
    meta-llama/Llama-3.2-3B-Instruct # Gated
    meta-llama/Llama-3.3-70B-Instruct
    meta-llama/Llama-3.3-70B-Instruct # Gated
    meta-llama/Meta-Llama-3-8B-Instruct
    meta-llama/Meta-Llama-3.1-8B-Instruct # Gated
    meta-llama/Llama-2-7b-chat-hf
    meta-llama/Llama-3.1-8B-Instruct
    meta-llama/Llama-3.2-11B-Vision-Instruct
    meta-llama/Llama-3.2-1B-Instruct
    meta-llama/Llama-3.2-3B-Instruct
    meta-llama/Llama-3.3-70B-Instruct
    meta-llama/Meta-Llama-3-8B-Instruct
    meta-llama/Meta-Llama-3.1-8B-Instruct
    microsoft/Phi-3-medium-4k-instruct
    microsoft/Phi-3-mini-4k-instruct
    microsoft/Phi-3-small-8k-instruct
    microsoft/Phi-3.5-mini-instruct
    microsoft/Phi-3.5-vision-instruct
    microsoft/phi-4
    migtissera/Tess-3-Mistral-Nemo-12B
    MiniMaxAI/MiniMax-Text-01
    MiniMaxAI/MiniMax-VL-01
    ministral/Ministral-3b-instruct
    mistralai/Codestral-22B-v0.1
    mistralai/Mistral-7B-Instruct-v0.1
    mistralai/Mistral-7B-Instruct-v0.2
    mistralai/Mistral-7B-Instruct-v0.2 # Gated
    mistralai/Mistral-7B-Instruct-v0.3
    mistralai/Mistral-Large-Instruct-2407 # Gated
    mistralai/Mistral-Large-Instruct-2411
    mistralai/Mistral-Large-Instruct-2411 # Gated
    mistralai/Mistral-Nemo-Instruct-2407
    mistralai/Mistral-Nemo-Instruct-2407 # Gated
    mistralai/Mistral-Small-24B-Instruct-2501
    mistralai/Mixtral-8x7B-Instruct-v0.1
    mistralai/Mixtral-8x7B-Instruct-v0.1 # Gated
    mkurman/Qwen2.5-14B-DeepSeek-R1-1M
    microsoft/phi-4
    migtissera/Tess-3-Mistral-Nemo-12B
    MiniMaxAI/MiniMax-Text-01
    MiniMaxAI/MiniMax-VL-01
    ministral/Ministral-3b-instruct
    mistralai/Codestral-22B-v0.1
    mistralai/Mistral-7B-Instruct-v0.1
    mistralai/Mistral-7B-Instruct-v0.2
    mistralai/Mistral-7B-Instruct-v0.3
    mistralai/Mistral-Large-Instruct-2407
    mistralai/Mistral-Large-Instruct-2411
    mistralai/Mistral-Nemo-Instruct-2407
    mistralai/Mistral-Small-24B-Instruct-2501
    mistralai/Mixtral-8x7B-Instruct-v0.1
    mkurman/Qwen2.5-14B-DeepSeek-R1-1M
    mlabonne/AlphaMonarch-7B
    mlx-community/Josiefied-Qwen2.5-0.5B-Instruct-abliterated-v1-float32
    mlx-community/Qwen2.5-VL-7B-Instruct-8bit
    mobiuslabsgmbh/DeepSeek-R1-ReDistill-Qwen-1.5B-v1.1
    NaniDAO/deepseek-r1-qwen-2.5-32B-ablated
    netcat420/MFANNv0.20
    netcat420/MFANNv0.24
    netease-youdao/Confucius-o1-14B
    NexaAIDev/Octopus-v2
    NousResearch/Hermes-2-Pro-Llama-3-8B
    NousResearch/Hermes-2-Pro-Mistral-7B
    NousResearch/Hermes-3-Llama-3.1-70B
    NovaSky-AI/Sky-T1-32B-Flash
    NovaSky-AI/Sky-T1-32B-Preview
    nvidia/AceMath-7B-RM
    nvidia/Eagle2-1B
    nvidia/Eagle2-9B
    nvidia/Llama-3.1-Nemotron-70B-Instruct-HF
    OnlyCheeini/greesychat-turbo
    onnx-community/DeepSeek-R1-Distill-Qwen-1.5B-ONNX
    open-thoughts/OpenThinker-7B
    openchat/openchat-3.5-0106
    Orenguteng/Llama-3.1-8B-Lexi-Uncensored-V2
    OrionStarAI/Orion-14B-Chat
    pankajmathur/orca_mini_v6_8b
    PowerInfer/SmallThinker-3B-Preview
    PrimeIntellect/INTELLECT-1-Instruct
    princeton-nlp/Mistral-7B-Base-SFT-RDPO
    princeton-nlp/Mistral-7B-Instruct-DPO
    princeton-nlp/Mistral-7B-Instruct-RDPO
    prithivMLmods/Bellatrix-Tiny-1.5B-R1
    prithivMLmods/Bellatrix-Tiny-1B-R1
    prithivMLmods/Bellatrix-Tiny-1B-v3
    prithivMLmods/Bellatrix-Tiny-3B-R1
    prithivMLmods/Blaze-14B-xElite
    prithivMLmods/Calcium-Opus-14B-Elite2-R1
    prithivMLmods/Calme-Ties-78B
    prithivMLmods/Calme-Ties2-78B
    prithivMLmods/Calme-Ties3-78B
    prithivMLmods/ChemQwen2-vL
    prithivMLmods/GWQ2b
    prithivMLmods/LatexMind-2B-Codec
    prithivMLmods/Llama-3.2-6B-AlgoCode
    prithivMLmods/Megatron-Opus-14B-Exp
    prithivMLmods/Megatron-Opus-14B-Stock
    prithivMLmods/Megatron-Opus-7B-Exp
    prithivMLmods/Omni-Reasoner-Merged
    prithivMLmods/Omni-Reasoner4-Merged
    prithivMLmods/Primal-Opus-14B-Optimus-v1
    prithivMLmods/Qwen-7B-Distill-Reasoner
    prithivMLmods/Qwen2.5-1.5B-DeepSeek-R1-Instruct
    prithivMLmods/Qwen2.5-14B-DeepSeek-R1-1M
    prithivMLmods/Qwen2.5-32B-DeepSeek-R1-Instruct
    prithivMLmods/Qwen2.5-7B-DeepSeek-R1-1M
    prithivMLmods/QwQ-Math-IO-500M
    prithivMLmods/Triangulum-v2-10B
    qingy2024/Falcon3-2x10B-MoE-Instruct
    Qwen/QVQ-72B-Preview
    Qwen/Qwen1.5-7B-Chat
    Qwen/Qwen2-7B-Instruct
    Qwen/Qwen2-VL-72B-Instruct
    Qwen/Qwen2-VL-7B-Instruct
    Qwen/Qwen2.5-0.5B
    Qwen/Qwen2.5-1.5B-Instruct
    Qwen/Qwen2.5-14B
    Qwen/Qwen2.5-14B-Instruct-1M
    Qwen/Qwen2.5-32B
    Qwen/Qwen2.5-32B-Instruct
    Qwen/Qwen2.5-3B-Instruct
    Qwen/Qwen2.5-72B-Instruct
    Qwen/Qwen2.5-7B
    Qwen/Qwen2.5-7B-Instruct
    Qwen/Qwen2.5-7B-Instruct-1M
    Qwen/Qwen2.5-Coder-32B-Instruct
    Qwen/Qwen2.5-Coder-7B-Instruct
    Qwen/Qwen2.5-Math-1.5B
    Qwen/Qwen2.5-Math-7B-Instruct
    Qwen/Qwen2.5-VL-3B-Instruct
    Qwen/Qwen2.5-VL-72B-Instruct
    Qwen/Qwen2.5-VL-7B-Instruct
    Qwen/QwQ-32B-Preview
    rubenroy/Zurich-14B-GCv2-5m
    rubenroy/Zurich-7B-GCv2-5m
    RWKV-Red-Team/ARWKV-7B-Preview-0.1
    SakanaAI/TinySwallow-1.5B
    SakanaAI/TinySwallow-1.5B-Instruct
    Sao10K/70B-L3.3-Cirrus-x1
    SentientAGI/Dobby-Mini-Leashed-Llama-3.1-8B
    SentientAGI/Dobby-Mini-Unhinged-Llama-3.1-8B
    silma-ai/SILMA-Kashif-2B-Instruct-v1.0
    simplescaling/s1-32B
    sometimesanotion/Lamarck-14B-v0.7
    sonthenguyen/zephyr-sft-bnb-4bit-DPO-mtbr-180steps
    Steelskull/L3.3-Damascus-R1
    Steelskull/L3.3-MS-Nevoria-70b
    Steelskull/L3.3-Nevoria-R1-70b
    sthenno/tempesthenno-icy-0130
    sumink/qwft
    Tarek07/Progenitor-V1.1-LLaMa-70B
    teknium/OpenHermes-2.5-Mistral-7B
    TheBloke/FusionNet_34Bx2_MoE-AWQ
    thirdeyeai/elevate360m
    THUDM/glm-4-9b-chat
    THUDM/glm-edge-1.5b-chat
    tiiuae/Falcon3-10B-Instruct
    TinyLlama/TinyLlama-1.1B-Chat-v1.0
    UCLA-AGI/Mistral7B-PairRM-SPPO-Iter3
    unsloth/DeepSeek-R1
    unsloth/DeepSeek-R1-Distill-Llama-8B
    unsloth/DeepSeek-R1-Distill-Llama-8B-unsloth-bnb-4bit
    unsloth/Mistral-Small-24B-Instruct-2501-unsloth-bnb-4bit
    upstage/solar-pro-preview-instruct
    ValiantLabs/Llama3.1-8B-Enigma
    whyhow-ai/PatientSeek
    xwen-team/Xwen-72B-Chat
    xwen-team/Xwen-7B-Chat
)

if(NOT WIN32)
    list(APPEND MODEL_IDS
        # Needs investigation (https://github.com/google/minja/issues/40)
        # CohereForAI/c4ai-command-r7b-12-2024 # Gated
        CohereForAI/c4ai-command-r7b-12-2024 # Gated
        deepseek-ai/deepseek-coder-33b-instruct
        deepseek-ai/DeepSeek-Coder-V2-Instruct
        deepseek-ai/DeepSeek-V2.5
        deepseek-ai/DeepSeek-R1-Distill-Llama-8B
        deepseek-ai/DeepSeek-R1-Distill-Qwen-7B
        deepseek-ai/DeepSeek-R1-Distill-Qwen-32B
        # CohereForAI/c4ai-command-r7b-12-2024
        # deepseek-ai/deepseek-coder-33b-instruct
        # deepseek-ai/DeepSeek-Coder-V2-Instruct
        # deepseek-ai/DeepSeek-V2.5
        # deepseek-ai/DeepSeek-R1-Distill-Llama-8B
        # deepseek-ai/DeepSeek-R1-Distill-Qwen-7B
        # deepseek-ai/DeepSeek-R1-Distill-Qwen-32B
    )
endif()

# Create one test case for each {template, context} combination
file(GLOB CONTEXT_FILES "${CMAKE_SOURCE_DIR}/tests/contexts/*.json")
execute_process(
    COMMAND ${Python_EXECUTABLE}
        ${CMAKE_CURRENT_SOURCE_DIR}/../scripts/fetch_templates_and_goldens.py
        ${CMAKE_CURRENT_BINARY_DIR}
        ${CONTEXT_FILES}
        ${MODEL_IDS}
    OUTPUT_VARIABLE CHAT_TEMPLATE_TEST_CASES
    OUTPUT_STRIP_TRAILING_WHITESPACE
    COMMAND_ERROR_IS_FATAL ANY
)
string(REPLACE "\n" ";" CHAT_TEMPLATE_TEST_CASES "${CHAT_TEMPLATE_TEST_CASES}")
list(LENGTH CHAT_TEMPLATE_TEST_CASES CHAT_TEMPLATE_TEST_CASES_COUNT)
message(STATUS "Found ${CHAT_TEMPLATE_TEST_CASES_COUNT} chat template test cases")
if (CHAT_TEMPLATE_TEST_CASES_COUNT LESS 10)
    message(ERROR "Not enough chat template test cases found")
endif()
foreach(test_case ${CHAT_TEMPLATE_TEST_CASES})
    separate_arguments(test_args UNIX_COMMAND "${test_case}")
    list(GET test_args -1 last_arg)
    string(REGEX REPLACE "^[^ ]+/([^ /\\]+)\\.[^.]+$" "\\1" test_name "${last_arg}")
    add_test(NAME ${test_name} COMMAND $<TARGET_FILE:test-supported-template> ${test_args})
    set_tests_properties(${test_name} PROPERTIES SKIP_RETURN_CODE 127)
endforeach()

if (MINJA_FUZZTEST_ENABLED)
    if (MINJA_FUZZTEST_FUZZING_MODE)
        message(STATUS "Fuzzing mode enabled")
        fuzztest_setup_fuzzing_flags()
    endif()
    add_executable(test-fuzz test-fuzz.cpp)
    target_compile_features(test-fuzz PUBLIC cxx_std_17)
    target_include_directories(test-fuzz PRIVATE ${fuzztest_BINARY_DIR})
    target_link_libraries(test-fuzz PRIVATE nlohmann_json::nlohmann_json)
    link_fuzztest(test-fuzz)
    if (NOT CMAKE_CROSSCOMPILING)
        gtest_discover_tests(test-fuzz)
    endif()
endif()<|MERGE_RESOLUTION|>--- conflicted
+++ resolved
@@ -92,51 +92,8 @@
     bytedance-research/UI-TARS-7B-SFT
     carsenk/phi3.5_mini_exp_825_uncensored
     CohereForAI/aya-expanse-8b
-    CohereForAI/c4ai-command-r-plus # Gated
-    cyberagent/DeepSeek-R1-Distill-Qwen-14B-Japanese
-    cyberagent/DeepSeek-R1-Distill-Qwen-32B-Japanese
-    databricks/dbrx-instruct # Gated
-    DavieLion/Llama-3.2-1B-SPIN-iter3
-    deepseek-ai/deepseek-coder-33b-instruct
-    deepseek-ai/deepseek-coder-6.7b-instruct
-    deepseek-ai/deepseek-coder-7b-instruct-v1.5
-    deepseek-ai/DeepSeek-Coder-V2-Instruct
-    deepseek-ai/DeepSeek-Coder-V2-Lite-Base
-    deepseek-ai/DeepSeek-Coder-V2-Lite-Instruct
-    deepseek-ai/deepseek-llm-67b-chat
-    deepseek-ai/deepseek-llm-7b-chat
-    deepseek-ai/DeepSeek-R1
-    deepseek-ai/DeepSeek-R1-Distill-Llama-70B
-    deepseek-ai/DeepSeek-R1-Distill-Llama-8B
-    deepseek-ai/DeepSeek-R1-Distill-Qwen-1.5B
-    deepseek-ai/DeepSeek-R1-Distill-Qwen-14B
-    deepseek-ai/DeepSeek-R1-Distill-Qwen-32B
-    deepseek-ai/DeepSeek-R1-Distill-Qwen-7B
-    deepseek-ai/DeepSeek-R1-Zero
-    deepseek-ai/DeepSeek-V2-Lite
-    deepseek-ai/DeepSeek-V3
-    Delta-Vector/Rei-12B
-    dicta-il/dictalm2.0-instruct
-    ehristoforu/Falcon3-8B-Franken-Basestruct
-    EpistemeAI/Mistral-Nemo-Instruct-12B-Philosophy-Math
-    fireworks-ai/llama-3-firefunction-v2 # https://github.com/google/minja/issues/7
-    FlofloB/83k_continued_pretraining_Qwen2.5-0.5B-Instruct_Unsloth_merged_16bit
-    FlofloB/test_continued_pretraining_Phi-3-mini-4k-instruct_Unsloth_merged_16bit
-    godlikehhd/alpaca_data_sampled_ifd_new_5200
-    godlikehhd/alpaca_data_score_max_0.7_2600
-    google/gemma-2-27b-it
-    google/gemma-2-2b-it
-    google/gemma-2-2b-it # Gated
-    google/gemma-2-2b-jpn-it
-    google/gemma-7b-it # Gated
-    BEE-spoke-data/tFINE-900m-instruct-orpo
-    MiniMaxAI/MiniMax-Text-01
-    bytedance-research/UI-TARS-72B-DPO
-    bytedance-research/UI-TARS-7B-DPO
-    bytedance-research/UI-TARS-7B-SFT
-    carsenk/phi3.5_mini_exp_825_uncensored
-    CohereForAI/aya-expanse-8b
     CohereForAI/c4ai-command-r-plus
+    CohereForAI/c4ai-command-r7b-12-2024
     cyberagent/DeepSeek-R1-Distill-Qwen-14B-Japanese
     cyberagent/DeepSeek-R1-Distill-Qwen-32B-Japanese
     databricks/dbrx-instruct
@@ -158,6 +115,7 @@
     deepseek-ai/DeepSeek-R1-Distill-Qwen-7B
     deepseek-ai/DeepSeek-R1-Zero
     deepseek-ai/DeepSeek-V2-Lite
+    deepseek-ai/DeepSeek-V2.5
     deepseek-ai/DeepSeek-V3
     Delta-Vector/Rei-12B
     dicta-il/dictalm2.0-instruct
@@ -203,25 +161,9 @@
     Magpie-Align/Llama-3-8B-Magpie-Align-v0.1
     Magpie-Align/Llama-3.1-8B-Magpie-Align-v0.1
     mattshumer/Reflection-Llama-3.1-70B
-<<<<<<< HEAD
     MaziyarPanahi/calme-3.2-instruct-78b
-    meetkai/functionary-medium-v3.1      # jinja2 expectation is computed w/ wrong escapes
-=======
     meetkai/functionary-medium-v3.1
->>>>>>> 7eb5202c
     meetkai/functionary-medium-v3.2
-    meta-llama/Llama-2-7b-chat-hf
-    meta-llama/Llama-2-7b-chat-hf # Gated
-    meta-llama/Llama-3.1-8B-Instruct
-    meta-llama/Llama-3.1-8B-Instruct # Gated
-    meta-llama/Llama-3.2-11B-Vision-Instruct
-    meta-llama/Llama-3.2-1B-Instruct
-    meta-llama/Llama-3.2-3B-Instruct
-    meta-llama/Llama-3.2-3B-Instruct # Gated
-    meta-llama/Llama-3.3-70B-Instruct
-    meta-llama/Llama-3.3-70B-Instruct # Gated
-    meta-llama/Meta-Llama-3-8B-Instruct
-    meta-llama/Meta-Llama-3.1-8B-Instruct # Gated
     meta-llama/Llama-2-7b-chat-hf
     meta-llama/Llama-3.1-8B-Instruct
     meta-llama/Llama-3.2-11B-Vision-Instruct
@@ -235,25 +177,6 @@
     microsoft/Phi-3-small-8k-instruct
     microsoft/Phi-3.5-mini-instruct
     microsoft/Phi-3.5-vision-instruct
-    microsoft/phi-4
-    migtissera/Tess-3-Mistral-Nemo-12B
-    MiniMaxAI/MiniMax-Text-01
-    MiniMaxAI/MiniMax-VL-01
-    ministral/Ministral-3b-instruct
-    mistralai/Codestral-22B-v0.1
-    mistralai/Mistral-7B-Instruct-v0.1
-    mistralai/Mistral-7B-Instruct-v0.2
-    mistralai/Mistral-7B-Instruct-v0.2 # Gated
-    mistralai/Mistral-7B-Instruct-v0.3
-    mistralai/Mistral-Large-Instruct-2407 # Gated
-    mistralai/Mistral-Large-Instruct-2411
-    mistralai/Mistral-Large-Instruct-2411 # Gated
-    mistralai/Mistral-Nemo-Instruct-2407
-    mistralai/Mistral-Nemo-Instruct-2407 # Gated
-    mistralai/Mistral-Small-24B-Instruct-2501
-    mistralai/Mixtral-8x7B-Instruct-v0.1
-    mistralai/Mixtral-8x7B-Instruct-v0.1 # Gated
-    mkurman/Qwen2.5-14B-DeepSeek-R1-1M
     microsoft/phi-4
     migtissera/Tess-3-Mistral-Nemo-12B
     MiniMaxAI/MiniMax-Text-01
@@ -390,21 +313,7 @@
 if(NOT WIN32)
     list(APPEND MODEL_IDS
         # Needs investigation (https://github.com/google/minja/issues/40)
-        # CohereForAI/c4ai-command-r7b-12-2024 # Gated
-        CohereForAI/c4ai-command-r7b-12-2024 # Gated
-        deepseek-ai/deepseek-coder-33b-instruct
-        deepseek-ai/DeepSeek-Coder-V2-Instruct
-        deepseek-ai/DeepSeek-V2.5
-        deepseek-ai/DeepSeek-R1-Distill-Llama-8B
-        deepseek-ai/DeepSeek-R1-Distill-Qwen-7B
-        deepseek-ai/DeepSeek-R1-Distill-Qwen-32B
-        # CohereForAI/c4ai-command-r7b-12-2024
-        # deepseek-ai/deepseek-coder-33b-instruct
-        # deepseek-ai/DeepSeek-Coder-V2-Instruct
-        # deepseek-ai/DeepSeek-V2.5
-        # deepseek-ai/DeepSeek-R1-Distill-Llama-8B
-        # deepseek-ai/DeepSeek-R1-Distill-Qwen-7B
-        # deepseek-ai/DeepSeek-R1-Distill-Qwen-32B
+        
     )
 endif()
 

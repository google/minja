--- conflicted
+++ resolved
@@ -283,10 +283,7 @@
 
     def apply(self, context: dict):
         assert isinstance(context, dict)
-<<<<<<< HEAD
-=======
         context = json.loads(json.dumps(context))
->>>>>>> bbaf8d80
 
         caps = self.original_caps
         has_tools = 'tools' in context

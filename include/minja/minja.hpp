--- conflicted
+++ resolved
@@ -26,14 +26,6 @@
 
 using json = nlohmann::ordered_json;
 
-<<<<<<< HEAD
-/* Backport make_unique from C++14. */
-template <class T, class... Args>
-typename std::unique_ptr<T> nonstd_make_unique(Args &&...args) {
-  return std::unique_ptr<T>(new T(std::forward<Args>(args)...));
-}
-
-
 static std::string normalize_newlines(const std::string & s) {
 #ifdef _WIN32
   static const std::regex nl_regex("\r\n");
@@ -43,8 +35,6 @@
 #endif
 }
 
-=======
->>>>>>> 916c181c
 namespace minja {
 
 class Context;
@@ -2258,20 +2248,15 @@
             } else {
               throw std::runtime_error("Unexpected block: " + keyword);
             }
-<<<<<<< HEAD
           } else if (std::regex_search(it, end, match, non_text_open_regex)) {
             auto text_end = it + match.position();
             text = std::string(it, text_end);
             it = text_end;
-            tokens.push_back(nonstd_make_unique<TextTemplateToken>(location, SpaceHandling::Keep, SpaceHandling::Keep, text));
-=======
-          } else if (!(text = consumeToken(text_regex, SpaceHandling::Keep)).empty()) {
             tokens.push_back(std::make_unique<TextTemplateToken>(location, SpaceHandling::Keep, SpaceHandling::Keep, text));
->>>>>>> 916c181c
           } else {
             text = std::string(it, end);
             it = end;
-            tokens.push_back(nonstd_make_unique<TextTemplateToken>(location, SpaceHandling::Keep, SpaceHandling::Keep, text));
+            tokens.push_back(std::make_unique<TextTemplateToken>(location, SpaceHandling::Keep, SpaceHandling::Keep, text));
           }
         }
         return tokens;
